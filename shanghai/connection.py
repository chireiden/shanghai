--- conflicted
+++ resolved
@@ -2,11 +2,8 @@
 import asyncio
 
 from .event import Event
-<<<<<<< HEAD
 from .irc import Message
 from .logging import current_logger
-=======
->>>>>>> 2cab73c3
 
 
 class Connection:
@@ -22,15 +19,9 @@
 
         self.writer = None
 
-<<<<<<< HEAD
-    def sendline(self, line):
-        self.writer.write(line.encode('utf-8') + b'\r\n')
-        current_logger.debug("<", line)
-=======
     def writeline(self, line, encoding):
         self.writer.write(line.encode(encoding) + b'\r\n')
-        print("<", line)
->>>>>>> 2cab73c3
+        current_logger.debug("<", line)
 
     async def close(self):
         await self.writer.drain()
@@ -48,19 +39,7 @@
             line = line.strip()
             current_logger.debug(">", line)
             if line:
-<<<<<<< HEAD
-                try:
-                    message = Message.from_line(line)
-                except Exception as exc:
-                    current_logger.exception('-->', line)
-                    raise exc
-                if message.command == 'PING':
-                    self.sendcmd('PONG', *message.params)
-                await self.queue.put(
-                    Event('message', message))
-=======
                 await self.queue.put(Event('raw_line', line))
->>>>>>> 2cab73c3
 
         self.writer.close()
         await self.queue.put(Event('disconnected', None))