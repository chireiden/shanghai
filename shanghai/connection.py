--- conflicted
+++ resolved
@@ -8,22 +8,15 @@
 
 class Connection:
 
-<<<<<<< HEAD
-    def __init__(self, host: str, port: int, queue: asyncio.Queue,
-                 ssl: bool = False, loop: asyncio.AbstractEventLoop = None,
+    def __init__(self, server: Server, queue,
+                 loop: asyncio.AbstractEventLoop = None,
                  logger: Logger = None):
+        self.server = server
+        self.queue = queue
+        self.loop = loop
         if logger is None:
             logger = get_default_logger()
         self.logger = logger
-
-        self.host = host
-        self.port = port
-=======
-    def __init__(self, server: Server, queue, loop: asyncio.AbstractEventLoop = None):
-        self.server = server
->>>>>>> 6ffe4f3f
-        self.queue = queue
-        self.loop = loop
 
         self.writer = None  # type: asyncio.StreamWriter
 
@@ -37,12 +30,7 @@
         self.writer.close()
 
     async def run(self):
-<<<<<<< HEAD
-        self.logger.info("connecting to {s.host}:{ssl}{s.port}..."
-                         .format(s=self, ssl="+" if self.ssl else ""))
-=======
-        current_logger.info("connecting to {}...".format(self.server))
->>>>>>> 6ffe4f3f
+        self.logger.info("connecting to {}...".format(self.server))
         reader, writer = await asyncio.open_connection(
             self.server.host, self.server.port, ssl=self.server.ssl, loop=self.loop
         )
@@ -58,13 +46,9 @@
                 if line:
                     await self.queue.put(NetworkEvent('raw_line', line))
         except asyncio.CancelledError:
-<<<<<<< HEAD
-            self.logger.info("Connection.run cancelled")
-=======
-            current_logger.info("Connection.run was cancelled")
+            self.logger.info("Connection.run was cancelled")
         except ConnectionResetError as e:
-            current_logger.warning("connection was reset; {}".format(e))
->>>>>>> 6ffe4f3f
+            self.logger.warning("connection was reset; {}".format(e))
         finally:
             self.close()
             await self.queue.put(NetworkEvent('disconnected', None))