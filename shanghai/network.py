
import asyncio
import io
import itertools
import re
import time

from .connection import Connection
from .event import (NetworkEvent, NetworkEventName,
                    network_event_dispatcher, message_event_dispatcher,
                    core_network_event, core_message_event)
from .irc import Message, Options, ServerReply
from .logging import get_logger
from .context import Context


class Network:
    """Sample Network class"""

<<<<<<< HEAD
    def __init__(self, name, config, loop=None):
        self.logger = get_logger('network', name, config)
        self.name = name
=======
    def __init__(self, config, loop=None):
        super().__init__()

        self.name = config.name
>>>>>>> 6ffe4f3f
        self.config = config
        self.loop = loop

        self.encoding = self.config.get('encoding', 'utf-8')
        self.fallback_encoding = self.config.get('fallback_encoding', 'latin1')

        self.event_queue = None

        self._server_iter = itertools.cycle(self.config.servers)
        self._connection = None
        self._worker_task_failure_timestamps = []

        self._reset()

    def _reset(self):
        self.registered = False
        self.nickname = None
        self.user = None
        self.realname = None
        self.vhost = None
        self.options = Options()

        self._connection_task = None
        self._worker_task = None
        self.stopped = False
        self.connected = False

        server = next(self._server_iter)
        self.event_queue = asyncio.Queue()
<<<<<<< HEAD
        self._connection = Connection(server.host, server.port, self.event_queue, server.ssl,
                                      logger=self.logger)
=======
        self._connection = Connection(server, self.event_queue, self.loop)

    def _make_log_context(self, *args, **kwargs):
        return LogContext('network', self.name, {})
>>>>>>> 6ffe4f3f

    async def run(self):
        for retry in itertools.count(1):
            self._connection_task = asyncio.ensure_future(self._connection.run())
            self._worker_task = asyncio.ensure_future(self._worker())
            self._worker_task.add_done_callback(self._worker_done)

            self.context = Context(self)
            await network_event_dispatcher.dispatch(
                self.context, NetworkEvent(NetworkEventName.INIT_CONTEXT, None))

            try:
                await self._connection_task
            except:
                self.logger.exception("Connection Task errored")

            # Wait until worker task emptied the queue (and terminates)
            await self._worker_task
            if self.stopped:
                return

            # We didn't stop, so try to reconnect after a timeout
            seconds = 10 * retry
<<<<<<< HEAD
            self.logger.info('Retry connecting in {} seconds'.format(seconds))
            await asyncio.sleep(seconds)
=======
            current_logger.info('Retry connecting in {} seconds'.format(seconds))
            await asyncio.sleep(seconds)  # TODO doesn't terminate if KeyboardInterrupt occurs here
>>>>>>> 6ffe4f3f
            self._reset()

    def _worker_done(self, task):
        assert task is self._worker_task
        if task.cancelled():
            self._connection_task.cancel()
        else:
            if not task.exception():
                self.logger.debug("Worker task exited gracefully")
                return

            f = io.StringIO()
            task.print_stack(file=f)
            self.logger.error(f.getvalue())

            now = time.time()
            self._worker_task_failure_timestamps.append(time.time())
            if len(self._worker_task_failure_timestamps) == 5:
                if self._worker_task_failure_timestamps.pop(0) >= now - 10:
                    self.logger.error("Worker task exceeded exception threshold; terminating")
                    self._close("Exception threshold exceeded")
                    return

<<<<<<< HEAD
            self.logger.warning("Restarting worker task")
            self._worker_task = asyncio.ensure_future(self._worker(restarted=True))
            self._worker_task.add_done_callback(self._worker_done)

    async def _init_worker(self):
        # First item on queue should be "connected", with the connection
        # as its value
        event = await self.event_queue.get()
        if event.name == 'close_now':
            self.logger.info('closing connection prematurely')
            # Because we got "close_now" before "connected",
            # a connection has likely not been established yet.
            # So we cancel the task instead of closing the connection.
            self._connection_task.cancel()
            self.stopped = True
            return
        else:
            assert event.name == "connected", event
            assert self._connection == event.value, (event, self._connection)
            await network_event_dispatcher.dispatch(self.context, event)

    async def _worker(self, restarted=False):
=======
            current_logger.warning("Restarting worker task")
            self._worker_task = asyncio.ensure_future(self._worker())
            self._worker_task.add_done_callback(self._worker_done)

    async def _worker(self):
>>>>>>> 6ffe4f3f
        """Dispatches events from the event queue."""
        while not (self._connection_task.done() and self.event_queue.empty()):
            event = await self.event_queue.get()
            self.logger.debug(event)
            await network_event_dispatcher.dispatch(self.context, event)

<<<<<<< HEAD
        self.logger.debug('exiting worker task')

=======
>>>>>>> 6ffe4f3f
    def _close(self, quitmsg: str = None):
        self.logger.info("closing network")
        if quitmsg:
            self.send_cmd('QUIT', quitmsg)
        else:
            self.send_cmd('QUIT')
        self._connection.close()
        self.stopped = True

    def send_line(self, line: str):
        self._connection.writeline(line.encode(self.encoding))

    def send_cmd(self, command: str, *params: str):
        args = [command, *params]
        if ' ' in args[-1]:
            args[-1] = ':{}'.format(args[-1])
        self.send_line(' '.join(args))

    def send_msg(self, target, text):
        # TODO split messages that are too long into multiple, also newlines
        self.send_cmd('PRIVMSG', target, text)

    def send_notice(self, target, text):
        # TODO split messages that are too long into multiple, also newlines
        self.send_cmd('NOTICE', target, text)

    def request_close(self, quitmsg: str = None):
        event = NetworkEvent(NetworkEventName.CLOSE_REQUEST, quitmsg)
        self.event_queue.put_nowait(event)


# Core event handlers #############################################################################


@core_network_event(NetworkEventName.RAW_LINE)
async def on_raw_line(ctx, raw_line: bytes):
    try:
        line = raw_line.decode(ctx.network.encoding)
    except UnicodeDecodeError:
        line = raw_line.decode(ctx.network.fallback_encoding, 'replace')
    try:
        msg = Message.from_line(line)
    except Exception as exc:
        ctx.network.exception('-->', line)
        raise exc

    await message_event_dispatcher.dispatch(ctx, msg)


@core_network_event(NetworkEventName.CONNECTED)
<<<<<<< HEAD
async def on_connected(ctx, _):
    ctx.logger.info("connected!")
=======
async def on_connected(network, _):
    network.connected = True
    current_logger.info("connected!")
>>>>>>> 6ffe4f3f


@core_network_event(NetworkEventName.DISCONNECTED)
async def on_disconnected(ctx, _):
    ctx.logger.info('connection closed by peer!')


@core_network_event(NetworkEventName.CLOSE_REQUEST)
<<<<<<< HEAD
async def on_close_request(ctx, quitmsg):
    ctx.logger.info('closing connection')
    ctx.network._close(quitmsg)
=======
async def on_close_request(network, quitmsg):
    if network.connected:
        current_logger.info('closing connection')
        network._close(quitmsg)
    else:
        current_logger.info('closing connection prematurely')
        # Because we got "close_now" before "connected",
        # a connection has likely not been established yet.
        # So we cancel the task instead of closing the connection.
        if not network._connection_task.done():
            network._connection_task.cancel()
        network.stopped = True
>>>>>>> 6ffe4f3f


@core_message_event(ServerReply.RPL_WELCOME)
async def on_msg_welcome(ctx, message):
    ctx.network.nickname = message.params[0]
    ctx.send_cmd('MODE', ctx.network.nickname, '+B')

    # join channels
<<<<<<< HEAD
    for channel, chanconf in ctx.network.config['channels'].items():
=======
    for channel, chanconf in network.config.get('channels', {}).items():
>>>>>>> 6ffe4f3f
        key = chanconf.get('key', None)
        if key is not None:
            ctx.send_cmd('JOIN', channel, key)
        else:
            ctx.send_cmd('JOIN', channel)


@core_message_event(ServerReply.RPL_ISUPPORT)
async def on_msg_isupport(ctx, message):
    ctx.network.options.extend_from_message(message)


@core_network_event(NetworkEventName.CONNECTED)
async def register_connection(ctx, _):
    # testing
    network = ctx.network
    network.original_nickname = network.nickname = network.config['nick']
    network.user = network.config['user']
    network.realname = network.config['realname']
    ctx.send_cmd('NICK', network.nickname)
    ctx.send_cmd('USER', network.user, '*', '*', network.realname)

    @core_message_event(ServerReply.ERR_NICKNAMEINUSE)
    async def nick_in_use(ctx, _):
        def inc_suffix(m):
            num = m.group(1) or 0
            return str(int(num) + 1)
        ctx.network.nickname = re.sub(r"(\d*)$", inc_suffix, ctx.network.nickname)
        ctx.send_cmd('NICK', ctx.network.nickname)

    # Clear the above hooks since we only want to negotiate a nick until we found a free one
    @core_message_event(ServerReply.RPL_WELCOME)
    async def register_done(ctx, _):
        nick_in_use.unregister()
        register_done.unregister()<|MERGE_RESOLUTION|>--- conflicted
+++ resolved
@@ -17,18 +17,11 @@
 class Network:
     """Sample Network class"""
 
-<<<<<<< HEAD
-    def __init__(self, name, config, loop=None):
-        self.logger = get_logger('network', name, config)
-        self.name = name
-=======
     def __init__(self, config, loop=None):
-        super().__init__()
-
         self.name = config.name
->>>>>>> 6ffe4f3f
         self.config = config
         self.loop = loop
+        self.logger = get_logger('network', self.name, config)
 
         self.encoding = self.config.get('encoding', 'utf-8')
         self.fallback_encoding = self.config.get('fallback_encoding', 'latin1')
@@ -56,15 +49,7 @@
 
         server = next(self._server_iter)
         self.event_queue = asyncio.Queue()
-<<<<<<< HEAD
-        self._connection = Connection(server.host, server.port, self.event_queue, server.ssl,
-                                      logger=self.logger)
-=======
-        self._connection = Connection(server, self.event_queue, self.loop)
-
-    def _make_log_context(self, *args, **kwargs):
-        return LogContext('network', self.name, {})
->>>>>>> 6ffe4f3f
+        self._connection = Connection(server, self.event_queue, self.loop, logger=self.logger)
 
     async def run(self):
         for retry in itertools.count(1):
@@ -88,13 +73,8 @@
 
             # We didn't stop, so try to reconnect after a timeout
             seconds = 10 * retry
-<<<<<<< HEAD
             self.logger.info('Retry connecting in {} seconds'.format(seconds))
-            await asyncio.sleep(seconds)
-=======
-            current_logger.info('Retry connecting in {} seconds'.format(seconds))
             await asyncio.sleep(seconds)  # TODO doesn't terminate if KeyboardInterrupt occurs here
->>>>>>> 6ffe4f3f
             self._reset()
 
     def _worker_done(self, task):
@@ -118,47 +98,17 @@
                     self._close("Exception threshold exceeded")
                     return
 
-<<<<<<< HEAD
             self.logger.warning("Restarting worker task")
-            self._worker_task = asyncio.ensure_future(self._worker(restarted=True))
-            self._worker_task.add_done_callback(self._worker_done)
-
-    async def _init_worker(self):
-        # First item on queue should be "connected", with the connection
-        # as its value
-        event = await self.event_queue.get()
-        if event.name == 'close_now':
-            self.logger.info('closing connection prematurely')
-            # Because we got "close_now" before "connected",
-            # a connection has likely not been established yet.
-            # So we cancel the task instead of closing the connection.
-            self._connection_task.cancel()
-            self.stopped = True
-            return
-        else:
-            assert event.name == "connected", event
-            assert self._connection == event.value, (event, self._connection)
-            await network_event_dispatcher.dispatch(self.context, event)
-
-    async def _worker(self, restarted=False):
-=======
-            current_logger.warning("Restarting worker task")
             self._worker_task = asyncio.ensure_future(self._worker())
             self._worker_task.add_done_callback(self._worker_done)
 
     async def _worker(self):
->>>>>>> 6ffe4f3f
         """Dispatches events from the event queue."""
         while not (self._connection_task.done() and self.event_queue.empty()):
             event = await self.event_queue.get()
             self.logger.debug(event)
             await network_event_dispatcher.dispatch(self.context, event)
 
-<<<<<<< HEAD
-        self.logger.debug('exiting worker task')
-
-=======
->>>>>>> 6ffe4f3f
     def _close(self, quitmsg: str = None):
         self.logger.info("closing network")
         if quitmsg:
@@ -209,14 +159,9 @@
 
 
 @core_network_event(NetworkEventName.CONNECTED)
-<<<<<<< HEAD
 async def on_connected(ctx, _):
+    ctx.network.connected = True
     ctx.logger.info("connected!")
-=======
-async def on_connected(network, _):
-    network.connected = True
-    current_logger.info("connected!")
->>>>>>> 6ffe4f3f
 
 
 @core_network_event(NetworkEventName.DISCONNECTED)
@@ -225,24 +170,18 @@
 
 
 @core_network_event(NetworkEventName.CLOSE_REQUEST)
-<<<<<<< HEAD
 async def on_close_request(ctx, quitmsg):
-    ctx.logger.info('closing connection')
-    ctx.network._close(quitmsg)
-=======
-async def on_close_request(network, quitmsg):
-    if network.connected:
-        current_logger.info('closing connection')
-        network._close(quitmsg)
+    if ctx.network.connected:
+        ctx.logger.info('closing connection')
+        ctx.network._close(quitmsg)
     else:
-        current_logger.info('closing connection prematurely')
+        ctx.logger.info('closing connection prematurely')
         # Because we got "close_now" before "connected",
         # a connection has likely not been established yet.
         # So we cancel the task instead of closing the connection.
-        if not network._connection_task.done():
-            network._connection_task.cancel()
-        network.stopped = True
->>>>>>> 6ffe4f3f
+        if not ctx.network._connection_task.done():
+            ctx.network._connection_task.cancel()
+        ctx.network.stopped = True
 
 
 @core_message_event(ServerReply.RPL_WELCOME)
@@ -251,11 +190,7 @@
     ctx.send_cmd('MODE', ctx.network.nickname, '+B')
 
     # join channels
-<<<<<<< HEAD
-    for channel, chanconf in ctx.network.config['channels'].items():
-=======
-    for channel, chanconf in network.config.get('channels', {}).items():
->>>>>>> 6ffe4f3f
+    for channel, chanconf in ctx.network.config.get('channels', {}).items():
         key = chanconf.get('key', None)
         if key is not None:
             ctx.send_cmd('JOIN', channel, key)
