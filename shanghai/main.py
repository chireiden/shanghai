
import asyncio
from functools import partial
import io
from pprint import pprint
import sys

import colorama

<<<<<<< HEAD
from .core import Shanghai
from .config import Configuration
from .logging import set_default_logger, get_logger, set_logging_config, LogLevels
=======
from . import Shanghai
from .config import ShanghaiConfiguration
from .logging import current_logger, LogContext, set_logging_config, LogLevels
>>>>>>> 6ffe4f3f


def exception_handler(loop, context):  # pylint: disable=unused-argument
    f = io.StringIO()
    print("Unhandled Exception", file=f)
    print("Message: ", context['message'], file=f)
    print("-- Context --", file=f)
    pprint(context, stream=f)

    print("-- Stack --", file=f)
    task = context.get('task', context.get('future'))
    if hasattr(task, 'print_stack'):
        task.print_stack(file=f)
    else:
        print("Cannot print stack", file=f)

    logger = get_logger("main", "exception_handler")
    logger.error(f.getvalue())


async def stdin_reader(loop, input_handler):
    if sys.platform == 'win32':
        # Windows can't use SelectorEventLoop.connect_read_pipe
        # and ProactorEventLoop.connect_read_pipe apparently
        # doesn't work with sys.* streams or files.
        # http://stackoverflow.com/questions/31510190/aysncio-cannot-read-stdin-on-windows
        #
        # Running polling in an executor (thread) doesn't work properly either
        # since there is absolutely no way to stop the executor (sys.stdin.readline)
        # and make the program terminate.
        # So instead, we spawn a custom daemon thread.
        # Fuck yeah asyncio!
        import threading
        thread_close_evt = asyncio.Event()

        def reader_thread():
            while True:
                try:
                    line = sys.stdin.readline()
                except KeyboardInterrupt:
                    break
                if not line:
                    break
                loop.call_soon_threadsafe(lambda: asyncio.ensure_future(input_handler(line)))

            loop.call_soon_threadsafe(lambda: thread_close_evt.set())

        threading.Thread(target=reader_thread, daemon=True).start()
        await thread_close_evt.wait()

    else:
        reader = asyncio.StreamReader()
        await loop.connect_read_pipe(partial(asyncio.StreamReaderProtocol, reader), sys.stdin)

        while True:
            line_bytes = await reader.readline()
            line = line_bytes.decode(sys.stdin.encoding)
            if not line:
                break
            asyncio.ensure_future(input_handler(line), loop=loop)

        print("stdin stream closed")


def main():
    colorama.init()

    config = ShanghaiConfiguration.from_filename('shanghai.yaml')
    set_logging_config({key: config[key] for key in ('logging', 'timezone')
                       if key in config})

    default_logger = get_logger('main', 'main', open_msg=True)
    set_default_logger(default_logger)

    try:
        import uvloop
    except ImportError:
        default_logger.debug('Using default event loop.')
    else:
        asyncio.set_event_loop_policy(uvloop.EventLoopPolicy())
        default_logger.debug('Using uvloop event loop.')

    loop = asyncio.get_event_loop()
    if default_logger.isEnabledFor(LogLevels.DEBUG):
        loop.set_debug(True)

    bot = Shanghai(config, loop)
    network_tasks = list(bot.init_networks())
    loop.set_exception_handler(exception_handler)

    # For debugging purposes mainly
    async def input_handler(line):
        """Handle stdin input while running. Send lines to networks."""
        split = line.split(None, 1)
        if len(split) < 2:
            return
        nw_name, irc_line = split
        if nw_name and irc_line:
            if nw_name not in bot.networks:
                print("network '{}' not found".format(nw_name))
                return
            network = bot.networks[nw_name]['network']
            network.send_line(irc_line)

    print("\nnetworks:", ", ".join(bot.networks.keys()), end="\n\n")
    stdin_reader_task = asyncio.ensure_future(stdin_reader(loop, input_handler))

    try:
        loop.run_until_complete(asyncio.wait(network_tasks, loop=loop))
    except KeyboardInterrupt:
        default_logger.warn("cancelled by user")
        # schedule close event
        bot.stop_networks()
        task = asyncio.wait(network_tasks, loop=loop, timeout=5)
        done, pending = loop.run_until_complete(task)
        if pending:
            default_logger.error("The following tasks didn't terminate within the set "
                                 "timeout: %s", pending)
    else:
        default_logger.info("All network tasks terminated")

    if not stdin_reader_task.done():
        stdin_reader_task.cancel()
        try:
            loop.run_until_complete(asyncio.wait_for(stdin_reader_task, 5, loop=loop))
        except asyncio.CancelledError:
            pass
        except asyncio.TimeoutError:
            default_logger.error("stdin_reader didn't terminate within the set timeout")

    loop.close()
    default_logger.info('Closing now')<|MERGE_RESOLUTION|>--- conflicted
+++ resolved
@@ -7,15 +7,9 @@
 
 import colorama
 
-<<<<<<< HEAD
-from .core import Shanghai
-from .config import Configuration
-from .logging import set_default_logger, get_logger, set_logging_config, LogLevels
-=======
 from . import Shanghai
 from .config import ShanghaiConfiguration
-from .logging import current_logger, LogContext, set_logging_config, LogLevels
->>>>>>> 6ffe4f3f
+from .logging import set_default_logger, get_logger, set_logging_config, LogLevels
 
 
 def exception_handler(loop, context):  # pylint: disable=unused-argument
